--- conflicted
+++ resolved
@@ -773,13 +773,8 @@
             job=job,
             properties=job.properties(cluster=self.cluster_params(job)),
             latency_wait=self.latency_wait,
-<<<<<<< HEAD
             waitfiles_parameter=waitfiles_parameter,
-            path=path,
-=======
-            wait_for_files=wait_for_files,
             scheduler_solver_path=scheduler_solver_path,
->>>>>>> 3e3a1016
             **kwargs,
         )
         try:
