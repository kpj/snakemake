# -*- coding: utf-8 -*-

import _io
import sys
import os
import subprocess as sp

from snakemake.utils import format

__author__ = "Johannes Köster"

<<<<<<< HEAD

class PipeWriter:
    def __init__(self, towrite):
        self._towrite = towrite

    def write(self, line):
        self._towrite.write(line)


class ListWriter(PipeWriter):
    def write(self, line):
        self._towrite.append(line[:-1].decode())


class TextIOWriter(PipeWriter):
    def write(self, line):
        self._towrite.write(line.decode())

=======
STDOUT = sys.stdout
if not isinstance(sys.stdout, _io.TextIOWrapper):
    # workaround for nosetest since it overwrites sys.stdout
    # in a strange way that does not work with Popen
    STDOUT = None
>>>>>>> 2ab6629c

class shell(sp.Popen):
    _process_args = {}
    _process_prefix = ""

    @classmethod
    def executable(cls, cmd):
        cls._process_args["executable"] = cmd

    @classmethod
    def prefix(cls, prefix):
        cls._process_prefix = format(prefix, stepout=2)

<<<<<<< HEAD
    def __init__(self, cmd, *args, async=False, iterable=False, **kwargs):
        if async or iterable:
            stdout, stdin = (sp.PIPE, sp.PIPE)
        else:
            stdout, stdin = (sys.stdout, None)
            if not isinstance(sys.stdout, _io.TextIOWrapper):
                # workaround for nosetest since it overwrites sys.stdout
                # in a strange way that does not work with Popen
                stdout = None

        self.cmd = format(cmd, *args, stepout=2, **kwargs)
        super().__init__(
            self._process_prefix + self.cmd, shell=True, stdin=stdin,
            stdout=stdout, close_fds=True, **shell._process_args)

        self.async = async or iterable
        self._stdout_free = True
        self._pipethread = None
        self._stdin = self.stdin

        self._prog_term = False

        shell._processes.append(self)

        try:
            signal.signal(signal.SIGTERM, self.terminate_all)
        except ValueError:
            # if signal handling cannot be set, ignore it. Snakemake will
            # terminate for processes that are not ill-behaving anyway.
            pass
        if not self.async:
            self.wait()

    def wait(self):
        #ret = super().wait()
        ret = self.poll()
        while ret == None:
            if self._prog_term:
                try:
                    self.kill()
                except OSError:
                    pass
                raise sp.CalledProcessError(-2, self.cmd)
            time.sleep(0.1)
            ret = self.poll()
        if self._pipethread:
            self._pipethread.join()
        if self._prog_term:
            raise TerminatedException()
        if ret != 0:
            raise sp.CalledProcessError(ret, self.cmd)

    @staticmethod
    def join_all():
        for p in shell._processes:
            if p.async:
                if p._stdout_free:
                    for l in p._stdoutlines():
                        pass
                p.wait()
        shell._processes = []

    @staticmethod
    def terminate_all(*args):
        logger.debug("Killing all remaining shell processes.")
        if shell._processes:
            for p in shell._processes:
                p._prog_term = True

    def _stdoutlines(self):
        while True:
            o = self.stdout.readline()
            if not o:
                return
            yield o

    def _write_pipes(self, pipes, toclose):
        for l in self._stdoutlines():
            for pipe in pipes:
                pipe.write(l)
        for pipe in toclose:
            pipe.close()

    def __or__(self, other):
        if not self.async:
            raise SyntaxError(
                "Pipe operator \"|\" not allowed for synchronous shell() "
                "calls (i.e. without async=True).")
        if not isinstance(other, tuple):
            other = tuple([other])

        pipes = []
        toclose = []
        for o in other:
            writer = None
            if isinstance(o, shell):
                writer = PipeWriter(o._stdin)
                toclose.append(o._stdin)
                # move all stdin to the beginning of the pipe
                o._stdin = self._stdin
            elif isinstance(o, _io._TextIOBase):
                writer = TextIOWriter(o)
            elif isinstance(o, list):
                writer = ListWriter(o)
            else:
                raise ValueError(
                    "Only shell, files, stdout or lists allowed "
                    "right to a shell pipe.")
            pipes.append(writer)

        self._stdout_free = False
        self._pipethread = Thread(
            target=self._write_pipes, args=(pipes, toclose))
        self._pipethread.daemon = True
        self._pipethread.start()

        if len(other) == 1:
            return other[0]

    def __iter__(self):
        return map(bytes.decode, map(bytes.rstrip, self.stdout.__iter__()))


atexit.register(shell.terminate_all)

=======
    def __new__(
        cls, cmd, *args, async=False, iterable=False, read=False, **kwargs):
        cmd = format(cmd, *args, stepout=2, **kwargs)
        stdout = sp.PIPE if iterable or async else STDOUT
        proc = sp.Popen(cls._process_prefix + cmd, shell=True, stdout=stdout,
            close_fds=True, **cls._process_args)

        if iterable:
            return proc.stdout
        if read:
            return proc.stdout.read()
        if async:
            return proc
        proc.wait()
        return None
>>>>>>> 2ab6629c

if "SHELL" in os.environ:
    shell.executable(os.environ["SHELL"])<|MERGE_RESOLUTION|>--- conflicted
+++ resolved
@@ -7,34 +7,16 @@
 
 from snakemake.utils import format
 
+
 __author__ = "Johannes Köster"
 
-<<<<<<< HEAD
 
-class PipeWriter:
-    def __init__(self, towrite):
-        self._towrite = towrite
-
-    def write(self, line):
-        self._towrite.write(line)
-
-
-class ListWriter(PipeWriter):
-    def write(self, line):
-        self._towrite.append(line[:-1].decode())
-
-
-class TextIOWriter(PipeWriter):
-    def write(self, line):
-        self._towrite.write(line.decode())
-
-=======
 STDOUT = sys.stdout
 if not isinstance(sys.stdout, _io.TextIOWrapper):
     # workaround for nosetest since it overwrites sys.stdout
     # in a strange way that does not work with Popen
     STDOUT = None
->>>>>>> 2ab6629c
+
 
 class shell(sp.Popen):
     _process_args = {}
@@ -48,133 +30,6 @@
     def prefix(cls, prefix):
         cls._process_prefix = format(prefix, stepout=2)
 
-<<<<<<< HEAD
-    def __init__(self, cmd, *args, async=False, iterable=False, **kwargs):
-        if async or iterable:
-            stdout, stdin = (sp.PIPE, sp.PIPE)
-        else:
-            stdout, stdin = (sys.stdout, None)
-            if not isinstance(sys.stdout, _io.TextIOWrapper):
-                # workaround for nosetest since it overwrites sys.stdout
-                # in a strange way that does not work with Popen
-                stdout = None
-
-        self.cmd = format(cmd, *args, stepout=2, **kwargs)
-        super().__init__(
-            self._process_prefix + self.cmd, shell=True, stdin=stdin,
-            stdout=stdout, close_fds=True, **shell._process_args)
-
-        self.async = async or iterable
-        self._stdout_free = True
-        self._pipethread = None
-        self._stdin = self.stdin
-
-        self._prog_term = False
-
-        shell._processes.append(self)
-
-        try:
-            signal.signal(signal.SIGTERM, self.terminate_all)
-        except ValueError:
-            # if signal handling cannot be set, ignore it. Snakemake will
-            # terminate for processes that are not ill-behaving anyway.
-            pass
-        if not self.async:
-            self.wait()
-
-    def wait(self):
-        #ret = super().wait()
-        ret = self.poll()
-        while ret == None:
-            if self._prog_term:
-                try:
-                    self.kill()
-                except OSError:
-                    pass
-                raise sp.CalledProcessError(-2, self.cmd)
-            time.sleep(0.1)
-            ret = self.poll()
-        if self._pipethread:
-            self._pipethread.join()
-        if self._prog_term:
-            raise TerminatedException()
-        if ret != 0:
-            raise sp.CalledProcessError(ret, self.cmd)
-
-    @staticmethod
-    def join_all():
-        for p in shell._processes:
-            if p.async:
-                if p._stdout_free:
-                    for l in p._stdoutlines():
-                        pass
-                p.wait()
-        shell._processes = []
-
-    @staticmethod
-    def terminate_all(*args):
-        logger.debug("Killing all remaining shell processes.")
-        if shell._processes:
-            for p in shell._processes:
-                p._prog_term = True
-
-    def _stdoutlines(self):
-        while True:
-            o = self.stdout.readline()
-            if not o:
-                return
-            yield o
-
-    def _write_pipes(self, pipes, toclose):
-        for l in self._stdoutlines():
-            for pipe in pipes:
-                pipe.write(l)
-        for pipe in toclose:
-            pipe.close()
-
-    def __or__(self, other):
-        if not self.async:
-            raise SyntaxError(
-                "Pipe operator \"|\" not allowed for synchronous shell() "
-                "calls (i.e. without async=True).")
-        if not isinstance(other, tuple):
-            other = tuple([other])
-
-        pipes = []
-        toclose = []
-        for o in other:
-            writer = None
-            if isinstance(o, shell):
-                writer = PipeWriter(o._stdin)
-                toclose.append(o._stdin)
-                # move all stdin to the beginning of the pipe
-                o._stdin = self._stdin
-            elif isinstance(o, _io._TextIOBase):
-                writer = TextIOWriter(o)
-            elif isinstance(o, list):
-                writer = ListWriter(o)
-            else:
-                raise ValueError(
-                    "Only shell, files, stdout or lists allowed "
-                    "right to a shell pipe.")
-            pipes.append(writer)
-
-        self._stdout_free = False
-        self._pipethread = Thread(
-            target=self._write_pipes, args=(pipes, toclose))
-        self._pipethread.daemon = True
-        self._pipethread.start()
-
-        if len(other) == 1:
-            return other[0]
-
-    def __iter__(self):
-        return map(bytes.decode, map(bytes.rstrip, self.stdout.__iter__()))
-
-
-atexit.register(shell.terminate_all)
-
-=======
     def __new__(
         cls, cmd, *args, async=False, iterable=False, read=False, **kwargs):
         cmd = format(cmd, *args, stepout=2, **kwargs)
@@ -190,7 +45,7 @@
             return proc
         proc.wait()
         return None
->>>>>>> 2ab6629c
+
 
 if "SHELL" in os.environ:
     shell.executable(os.environ["SHELL"])